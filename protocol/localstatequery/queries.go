--- conflicted
+++ resolved
@@ -607,14 +607,9 @@
 type FilteredDelegationsAndRewardAccountsResult any
 
 type GenesisConfigResult struct {
-<<<<<<< HEAD
 	// Tells the CBOR decoder to convert to/from a struct and a CBOR array
 	_                 struct{} `cbor:",toarray"`
 	Start             *SystemStartResult
-=======
-	cbor.StructAsArray
-	Start             SystemStartResult
->>>>>>> 55981757
 	NetworkMagic      int
 	NetworkId         uint8
 	ActiveSlotsCoeff  []any
