--- conflicted
+++ resolved
@@ -954,15 +954,11 @@
 	return t.rawAuxData
 }
 
-<<<<<<< HEAD
-func (*BabbageTransaction) Type() int {
-=======
 func (t *BabbageTransaction) AuxiliaryData() common.AuxiliaryData {
 	return t.auxData
 }
 
-func (BabbageTransaction) Type() int {
->>>>>>> 55981757
+func (*BabbageTransaction) Type() int {
 	return TxTypeBabbage
 }
 
