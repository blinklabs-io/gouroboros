--- conflicted
+++ resolved
@@ -53,16 +53,13 @@
 	stateTransitionChan chan<- protocolStateTransition
 	onceStart           sync.Once
 	onceStop            sync.Once
-<<<<<<< HEAD
 	stateMutex          sync.RWMutex
-=======
 	pendingBytesMu      sync.Mutex
 	pendingSendBytes    int
 	pendingRecvBytes    int
 	pendingRecvSizes    []int // Track sizes of pending received messages for accurate decrement
 	currentStateMu      sync.RWMutex
 	currentState        State
->>>>>>> 9eaeafe8
 }
 
 // ProtocolConfig provides the configuration for Protocol
@@ -571,20 +568,6 @@
 		}
 		transitionTimer = nil
 
-<<<<<<< HEAD
-		// Set the new state with proper locking
-		p.stateMutex.Lock()
-		p.currentState = s
-		p.stateMutex.Unlock()
-
-		// Mark protocol as ready to send/receive based on role and agency of the new state
-		stateEntry, exists := p.config.StateMap[s]
-		if !exists {
-			return
-		}
-
-		switch stateEntry.Agency {
-=======
 		// Set the new state
 		p.currentStateMu.Lock()
 		p.currentState = s
@@ -592,7 +575,6 @@
 
 		// Mark protocol as ready to send/receive based on role and agency of the new state
 		switch p.config.StateMap[s].Agency {
->>>>>>> 9eaeafe8
 		case AgencyNone:
 			return
 		case AgencyClient:
@@ -633,15 +615,10 @@
 		}
 
 		// Set timeout for state transition
-<<<<<<< HEAD
-		if stateEntry.Timeout > 0 {
-			transitionTimer = time.NewTimer(stateEntry.Timeout)
-=======
 		if p.config.StateMap[s].Timeout > 0 {
 			transitionTimer = time.NewTimer(
 				p.config.StateMap[s].Timeout,
 			)
->>>>>>> 9eaeafe8
 		}
 	}
 
@@ -652,36 +629,14 @@
 		return transitionTimer.C
 	}
 
-<<<<<<< HEAD
-	// Initialize current state
-=======
 	// Set initial state
->>>>>>> 9eaeafe8
 	setState(p.config.InitialState)
 	initialStateSet = true
 
 	for {
 		select {
 		case t := <-ch:
-<<<<<<< HEAD
-			if t.msg == nil && t.stateRespChan != nil {
-				// Handle state request - use the field instead of local variable
-				p.stateMutex.RLock()
-				currentState := p.currentState
-				p.stateMutex.RUnlock()
-				t.stateRespChan <- currentState
-				continue
-			}
-
-			// Get current state for transition logic
-			p.stateMutex.RLock()
-			currentState := p.currentState
-			p.stateMutex.RUnlock()
-
-			nextState, err := p.nextState(currentState, t.msg)
-=======
 			nextState, err := p.nextState(p.getCurrentState(), t.msg)
->>>>>>> 9eaeafe8
 			if err != nil {
 				t.errorChan <- fmt.Errorf(
 					"%s: error handling protocol state transition: %w",
@@ -705,11 +660,7 @@
 				fmt.Errorf(
 					"%s: timeout waiting on transition from protocol state %s",
 					p.config.Name,
-<<<<<<< HEAD
-					p.CurrentState(),
-=======
 					p.getCurrentState(),
->>>>>>> 9eaeafe8
 				),
 			)
 
