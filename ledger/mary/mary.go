// Copyright 2025 Blink Labs Software
//
// Licensed under the Apache License, Version 2.0 (the "License");
// you may not use this file except in compliance with the License.
// You may obtain a copy of the License at
//
//     http://www.apache.org/licenses/LICENSE-2.0
//
// Unless required by applicable law or agreed to in writing, software
// distributed under the License is distributed on an "AS IS" BASIS,
// WITHOUT WARRANTIES OR CONDITIONS OF ANY KIND, either express or implied.
// See the License for the specific language governing permissions and
// limitations under the License.

package mary

import (
	"encoding/json"
	"errors"
	"fmt"
	"math/big"

	"github.com/blinklabs-io/gouroboros/cbor"
	"github.com/blinklabs-io/gouroboros/ledger/common"
	"github.com/blinklabs-io/gouroboros/ledger/shelley"
	"github.com/blinklabs-io/plutigo/data"
	utxorpc "github.com/utxorpc/go-codegen/utxorpc/v1alpha/cardano"
)

const (
	EraIdMary   = 3
	EraNameMary = "Mary"

	BlockTypeMary = 4

	BlockHeaderTypeMary = 3

	TxTypeMary = 3
)

var EraMary = common.Era{
	Id:   EraIdMary,
	Name: EraNameMary,
}

func init() {
	common.RegisterEra(EraMary)
}

type MaryBlock struct {
	cbor.StructAsArray
	cbor.DecodeStoreCbor
	BlockHeader            *MaryBlockHeader
	TransactionBodies      []MaryTransactionBody
	TransactionWitnessSets []shelley.ShelleyTransactionWitnessSet
	TransactionMetadataSet common.TransactionMetadataSet
}

func (b *MaryBlock) UnmarshalCBOR(cborData []byte) error {
	type tMaryBlock MaryBlock
	var tmp tMaryBlock
	if _, err := cbor.Decode(cborData, &tmp); err != nil {
		return err
	}
	*b = MaryBlock(tmp)
	b.SetCbor(cborData)

	// Extract and store CBOR for each component
	if err := common.ExtractAndSetTransactionCbor(
		cborData,
		func(i int, data []byte) { b.TransactionBodies[i].SetCbor(data) },
		func(i int, data []byte) { b.TransactionWitnessSets[i].SetCbor(data) },
		len(b.TransactionBodies),
		len(b.TransactionWitnessSets),
	); err != nil {
		return err
	}
	return nil
}

func (b *MaryBlock) MarshalCBOR() ([]byte, error) {
	// Return the stored CBOR if available
	// Note: this is a workaround for an issue described here:
	// https://github.com/blinklabs-io/gouroboros/pull/1093#discussion_r2491161964
	if b.Cbor() != nil {
		return b.Cbor(), nil
	}
	// Otherwise, encode generically
	return cbor.EncodeGeneric(b)
}

func (*MaryBlock) Type() int {
	return BlockTypeMary
}

func (b *MaryBlock) Hash() common.Blake2b256 {
	return b.BlockHeader.Hash()
}

func (b *MaryBlock) Header() common.BlockHeader {
	return b.BlockHeader
}

func (b *MaryBlock) PrevHash() common.Blake2b256 {
	return b.BlockHeader.PrevHash()
}

func (b *MaryBlock) BlockNumber() uint64 {
	return b.BlockHeader.BlockNumber()
}

func (b *MaryBlock) SlotNumber() uint64 {
	return b.BlockHeader.SlotNumber()
}

func (b *MaryBlock) IssuerVkey() common.IssuerVkey {
	return b.BlockHeader.IssuerVkey()
}

func (b *MaryBlock) BlockBodySize() uint64 {
	return b.BlockHeader.BlockBodySize()
}

func (b *MaryBlock) Era() common.Era {
	return EraMary
}

func (b *MaryBlock) Transactions() []common.Transaction {
	ret := make([]common.Transaction, len(b.TransactionBodies))
	// #nosec G115
	for idx := range b.TransactionBodies {
		tx := &MaryTransaction{
			Body:       b.TransactionBodies[idx],
			WitnessSet: b.TransactionWitnessSets[idx],
		}
		if metadata, ok := b.TransactionMetadataSet.GetMetadata(uint(idx)); ok {
			tx.TxMetadata = metadata
		}
		ret[idx] = tx
	}
	return ret
}

func (b *MaryBlock) Utxorpc() (*utxorpc.Block, error) {
	txs := []*utxorpc.Tx{}
	for _, t := range b.Transactions() {
		tx, err := t.Utxorpc()
		if err != nil {
			return nil, err
		}
		txs = append(txs, tx)
	}
	body := &utxorpc.BlockBody{
		Tx: txs,
	}
	header := &utxorpc.BlockHeader{
		Hash:   b.Hash().Bytes(),
		Height: b.BlockNumber(),
		Slot:   b.SlotNumber(),
	}
	block := &utxorpc.Block{
		Body:   body,
		Header: header,
	}
	return block, nil
}

func (b *MaryBlock) BlockBodyHash() common.Blake2b256 {
	return b.Header().BlockBodyHash()
}

type MaryBlockHeader struct {
	shelley.ShelleyBlockHeader
}

func (h *MaryBlockHeader) Era() common.Era {
	return EraMary
}

type MaryTransactionPparamUpdate struct {
	cbor.StructAsArray
	ProtocolParamUpdates map[common.Blake2b224]MaryProtocolParameterUpdate
	Epoch                uint64
}

type MaryTransactionBody struct {
	common.TransactionBodyBase
	TxInputs                shelley.ShelleyTransactionInputSet            `cbor:"0,keyasint,omitempty"`
	TxOutputs               []MaryTransactionOutput                       `cbor:"1,keyasint,omitempty"`
	TxFee                   uint64                                        `cbor:"2,keyasint,omitempty"`
	Ttl                     uint64                                        `cbor:"3,keyasint,omitempty"`
	TxCertificates          []common.CertificateWrapper                   `cbor:"4,keyasint,omitempty"`
	TxWithdrawals           map[*common.Address]uint64                    `cbor:"5,keyasint,omitempty"`
	Update                  *MaryTransactionPparamUpdate                  `cbor:"6,keyasint,omitempty"`
	TxAuxDataHash           *common.Blake2b256                            `cbor:"7,keyasint,omitempty"`
	TxValidityIntervalStart *uint64                                       `cbor:"8,keyasint,omitempty"`
	TxMint                  *common.MultiAsset[common.MultiAssetTypeMint] `cbor:"9,keyasint,omitempty"`
}

func (b *MaryTransactionBody) UnmarshalCBOR(cborData []byte) error {
	type tMaryTransactionBody MaryTransactionBody
	var tmp tMaryTransactionBody
	if _, err := cbor.Decode(cborData, &tmp); err != nil {
		return err
	}
	*b = MaryTransactionBody(tmp)
	b.SetCbor(cborData)
	return nil
}

func (b *MaryTransactionBody) MarshalCBOR() ([]byte, error) {
	if b.Cbor() != nil {
		return b.Cbor(), nil
	}
	return cbor.EncodeGeneric(b)
}

func (b *MaryTransactionBody) Inputs() []common.TransactionInput {
	ret := []common.TransactionInput{}
	for _, input := range b.TxInputs.Items() {
		ret = append(ret, input)
	}
	return ret
}

func (b *MaryTransactionBody) Outputs() []common.TransactionOutput {
	ret := make([]common.TransactionOutput, len(b.TxOutputs))
	for i := range b.TxOutputs {
		ret[i] = &b.TxOutputs[i]
	}
	return ret
}

func (b *MaryTransactionBody) Fee() uint64 {
	return b.TxFee
}

func (b *MaryTransactionBody) TTL() uint64 {
	return b.Ttl
}

func (b *MaryTransactionBody) ValidityIntervalStart() uint64 {
	if b.TxValidityIntervalStart == nil {
		return 0
	}
	return *b.TxValidityIntervalStart
}

func (b *MaryTransactionBody) ProtocolParameterUpdates() (uint64, map[common.Blake2b224]common.ProtocolParameterUpdate) {
	if b.Update == nil {
		return 0, nil
	}
	updateMap := make(map[common.Blake2b224]common.ProtocolParameterUpdate)
	for k, v := range b.Update.ProtocolParamUpdates {
		updateMap[k] = &v
	}
	return b.Update.Epoch, updateMap
}

func (b *MaryTransactionBody) Certificates() []common.Certificate {
	ret := make([]common.Certificate, len(b.TxCertificates))
	for i, cert := range b.TxCertificates {
		ret[i] = cert.Certificate
	}
	return ret
}

func (b *MaryTransactionBody) Withdrawals() map[*common.Address]uint64 {
	return b.TxWithdrawals
}

func (b *MaryTransactionBody) AuxDataHash() *common.Blake2b256 {
	return b.TxAuxDataHash
}

func (b *MaryTransactionBody) AssetMint() *common.MultiAsset[common.MultiAssetTypeMint] {
	return b.TxMint
}

func (b *MaryTransactionBody) Utxorpc() (*utxorpc.Tx, error) {
	return common.TransactionBodyToUtxorpc(b)
}

type MaryTransaction struct {
	cbor.StructAsArray
	cbor.DecodeStoreCbor
	hash       *common.Blake2b256
	Body       MaryTransactionBody
	WitnessSet shelley.ShelleyTransactionWitnessSet
	TxMetadata common.TransactionMetadatum
	RawAuxData []byte // Raw auxiliary data bytes (includes scripts)
	auxData    common.AuxiliaryData
}

func (t *MaryTransaction) UnmarshalCBOR(cborData []byte) error {
	// Decode as raw array to preserve metadata bytes
	var txArray []cbor.RawMessage
	if _, err := cbor.Decode(cborData, &txArray); err != nil {
		return err
	}

	// Ensure we have at least 3 components (body, witness_set, metadata)
	if len(txArray) < 3 {
		return fmt.Errorf(
			"invalid transaction: expected at least 3 components, got %d",
			len(txArray),
		)
	}

	// Decode body
	if _, err := cbor.Decode([]byte(txArray[0]), &t.Body); err != nil {
		return fmt.Errorf("failed to decode transaction body: %w", err)
	}

	// Decode witness set
	if _, err := cbor.Decode([]byte(txArray[1]), &t.WitnessSet); err != nil {
		return fmt.Errorf("failed to decode transaction witness set: %w", err)
	}

	// Handle metadata (component 3, index 2) - always present, but may be CBOR nil
	if len(txArray) > 2 && len(txArray[2]) > 0 &&
		txArray[2][0] != 0xF6 { // 0xF6 is CBOR null
		t.RawAuxData = []byte(txArray[2])

		// Decode auxiliary data
		auxData, err := common.DecodeAuxiliaryData(txArray[2])
		if err == nil && auxData != nil {
			t.auxData = auxData
			// Extract metadata for backward compatibility
			metadata, _ := auxData.Metadata()
			if metadata != nil {
				t.TxMetadata = metadata
			}
		} else {
			// Fallback to old method for backward compatibility
			metadata, err := common.DecodeAuxiliaryDataToMetadata(txArray[2])
			if err == nil && metadata != nil {
				t.TxMetadata = metadata
			}
		}
	}

	t.SetCbor(cborData)
	return nil
}

func (t *MaryTransaction) Metadata() common.TransactionMetadatum {
	return t.TxMetadata
}

func (t *MaryTransaction) RawAuxiliaryData() []byte {
	return t.RawAuxData
}

<<<<<<< HEAD
func (*MaryTransaction) Type() int {
=======
func (t *MaryTransaction) AuxiliaryData() common.AuxiliaryData {
	return t.auxData
}

func (MaryTransaction) Type() int {
>>>>>>> 55981757
	return TxTypeMary
}

func (t *MaryTransaction) Hash() common.Blake2b256 {
	return t.Id()
}

func (t *MaryTransaction) Id() common.Blake2b256 {
	return t.Body.Id()
}

func (t *MaryTransaction) LeiosHash() common.Blake2b256 {
	if t.hash == nil {
		tmpHash := common.Blake2b256Hash(t.Cbor())
		t.hash = &tmpHash
	}
	return *t.hash
}

func (t *MaryTransaction) Inputs() []common.TransactionInput {
	return t.Body.Inputs()
}

func (t *MaryTransaction) Outputs() []common.TransactionOutput {
	return t.Body.Outputs()
}

func (t *MaryTransaction) Fee() uint64 {
	return t.Body.Fee()
}

func (t *MaryTransaction) TTL() uint64 {
	return t.Body.TTL()
}

func (t *MaryTransaction) ValidityIntervalStart() uint64 {
	return t.Body.ValidityIntervalStart()
}

func (t *MaryTransaction) ProtocolParameterUpdates() (uint64, map[common.Blake2b224]common.ProtocolParameterUpdate) {
	return t.Body.ProtocolParameterUpdates()
}

func (t *MaryTransaction) ReferenceInputs() []common.TransactionInput {
	return t.Body.ReferenceInputs()
}

func (t *MaryTransaction) Collateral() []common.TransactionInput {
	return t.Body.Collateral()
}

func (t *MaryTransaction) CollateralReturn() common.TransactionOutput {
	return t.Body.CollateralReturn()
}

func (t *MaryTransaction) TotalCollateral() uint64 {
	return t.Body.TotalCollateral()
}

func (t *MaryTransaction) Certificates() []common.Certificate {
	return t.Body.Certificates()
}

func (t *MaryTransaction) Withdrawals() map[*common.Address]uint64 {
	return t.Body.Withdrawals()
}

func (t *MaryTransaction) AuxDataHash() *common.Blake2b256 {
	return t.Body.AuxDataHash()
}

func (t *MaryTransaction) RequiredSigners() []common.Blake2b224 {
	return t.Body.RequiredSigners()
}

func (t *MaryTransaction) AssetMint() *common.MultiAsset[common.MultiAssetTypeMint] {
	return t.Body.AssetMint()
}

func (t *MaryTransaction) ScriptDataHash() *common.Blake2b256 {
	return t.Body.ScriptDataHash()
}

func (t *MaryTransaction) VotingProcedures() common.VotingProcedures {
	return t.Body.VotingProcedures()
}

func (t *MaryTransaction) ProposalProcedures() []common.ProposalProcedure {
	return t.Body.ProposalProcedures()
}

func (t *MaryTransaction) CurrentTreasuryValue() int64 {
	return t.Body.CurrentTreasuryValue()
}

func (t *MaryTransaction) Donation() uint64 {
	return t.Body.Donation()
}

func (t *MaryTransaction) IsValid() bool {
	return true
}

func (t *MaryTransaction) Consumed() []common.TransactionInput {
	return t.Inputs()
}

func (t *MaryTransaction) Produced() []common.Utxo {
	ret := []common.Utxo{}
	for idx, output := range t.Outputs() {
		ret = append(
			ret,
			common.Utxo{
				Id: shelley.NewShelleyTransactionInput(
					t.Hash().String(),
					idx,
				),
				Output: output,
			},
		)
	}
	return ret
}

func (t *MaryTransaction) Witnesses() common.TransactionWitnessSet {
	return &t.WitnessSet
}

func (t *MaryTransaction) MarshalCBOR() ([]byte, error) {
	// If we have stored CBOR (from decode), return it to preserve metadata bytes
	cborData := t.DecodeStoreCbor.Cbor()
	if cborData != nil {
		return cborData, nil
	}
	// Otherwise, construct and encode
	tmpObj := []any{
		t.Body,
		t.WitnessSet,
	}
	if t.TxMetadata != nil {
		tmpObj = append(tmpObj, cbor.RawMessage(t.TxMetadata.Cbor()))
	} else {
		tmpObj = append(tmpObj, nil)
	}
	return cbor.Encode(tmpObj)
}

func (t *MaryTransaction) Cbor() []byte {
	// Return stored CBOR if we have any
	cborData := t.DecodeStoreCbor.Cbor()
	if cborData != nil {
		return cborData[:]
	}
	// Return immediately if the body CBOR is also empty, which implies an empty TX object
	if t.Body.Cbor() == nil {
		return nil
	}
	// Delegate to MarshalCBOR which handles encoding
	cborData, err := cbor.Encode(t)
	if err != nil {
		panic("CBOR encoding that should never fail has failed: " + err.Error())
	}
	return cborData
}

func (t *MaryTransaction) Utxorpc() (*utxorpc.Tx, error) {
	tx, err := t.Body.Utxorpc()
	if err != nil {
		return nil, fmt.Errorf("failed to convert Mary transaction: %w", err)
	}
	return tx, nil
}

type MaryTransactionOutput struct {
	cbor.StructAsArray
	cbor.DecodeStoreCbor
	OutputAddress common.Address
	OutputAmount  MaryTransactionOutputValue
}

func (o *MaryTransactionOutput) UnmarshalCBOR(cborData []byte) error {
	type tMaryTransactionOutput MaryTransactionOutput
	var tmp tMaryTransactionOutput
	if _, err := cbor.Decode(cborData, &tmp); err != nil {
		return err
	}
	*o = MaryTransactionOutput(tmp)
	o.SetCbor(cborData)
	return nil
}

func (o *MaryTransactionOutput) MarshalJSON() ([]byte, error) {
	tmpObj := struct {
		Address common.Address                                  `json:"address"`
		Amount  uint64                                          `json:"amount"`
		Assets  *common.MultiAsset[common.MultiAssetTypeOutput] `json:"assets,omitempty"`
	}{
		Address: o.OutputAddress,
		Amount:  o.OutputAmount.Amount,
		Assets:  o.OutputAmount.Assets,
	}
	return json.Marshal(&tmpObj)
}

func (o *MaryTransactionOutput) ToPlutusData() data.PlutusData {
	var valueData [][2]data.PlutusData
	if o.OutputAmount.Amount > 0 {
		valueData = append(
			valueData,
			[2]data.PlutusData{
				data.NewByteString(nil),
				data.NewMap(
					[][2]data.PlutusData{
						{
							data.NewByteString(nil),
							data.NewInteger(
								new(big.Int).SetUint64(o.OutputAmount.Amount),
							),
						},
					},
				),
			},
		)
	}
	if o.OutputAmount.Assets != nil {
		assetData := o.OutputAmount.Assets.ToPlutusData()
		assetDataMap, ok := assetData.(*data.Map)
		if !ok {
			return nil
		}
		valueData = append(
			valueData,
			assetDataMap.Pairs...,
		)
	}
	tmpData := data.NewConstr(
		0,
		o.OutputAddress.ToPlutusData(),
		data.NewMap(valueData),
		// Empty datum option
		data.NewConstr(0),
		// Empty script ref
		data.NewConstr(1),
	)
	return tmpData
}

func (o *MaryTransactionOutput) Address() common.Address {
	return o.OutputAddress
}

func (txo *MaryTransactionOutput) ScriptRef() common.Script {
	return nil
}

func (o *MaryTransactionOutput) Amount() uint64 {
	return o.OutputAmount.Amount
}

func (o *MaryTransactionOutput) Assets() *common.MultiAsset[common.MultiAssetTypeOutput] {
	return o.OutputAmount.Assets
}

func (o *MaryTransactionOutput) DatumHash() *common.Blake2b256 {
	return nil
}

func (o *MaryTransactionOutput) Datum() *common.Datum {
	return nil
}

func (o *MaryTransactionOutput) Utxorpc() (*utxorpc.TxOutput, error) {
	addressBytes, err := o.OutputAddress.Bytes()
	if err != nil {
		return nil, fmt.Errorf("failed to get address bytes: %w", err)
	}
	return &utxorpc.TxOutput{
			Address: addressBytes,
			Coin:    common.ToUtxorpcBigInt(o.Amount()),
			// Assets: o.Assets,
		},
		err
}

func (o *MaryTransactionOutput) String() string {
	assets := ""
	if o.OutputAmount.Assets != nil {
		if as := o.OutputAmount.Assets.String(); as != "[]" {
			assets = " assets=" + as
		}
	}
	return fmt.Sprintf(
		"(MaryTransactionOutput address=%s amount=%d%s)",
		o.OutputAddress.String(),
		o.OutputAmount.Amount,
		assets,
	)
}

type MaryTransactionOutputValue struct {
	cbor.StructAsArray
	Amount uint64
	// We use a pointer here to allow it to be nil
	Assets *common.MultiAsset[common.MultiAssetTypeOutput]
}

func (v *MaryTransactionOutputValue) UnmarshalCBOR(data []byte) error {
	// Try to decode as simple amount first
	if _, err := cbor.Decode(data, &(v.Amount)); err == nil {
		return nil
	}
	type tMaryTransactionOutputValue MaryTransactionOutputValue
	var tmp tMaryTransactionOutputValue
	if _, err := cbor.Decode(data, &tmp); err != nil {
		return err
	}
	*v = MaryTransactionOutputValue(tmp)
	return nil
}

func (v *MaryTransactionOutputValue) MarshalCBOR() ([]byte, error) {
	if v.Assets == nil {
		return cbor.Encode(v.Amount)
	} else {
		return cbor.EncodeGeneric(v)
	}
}

func NewMaryBlockFromCbor(
	data []byte,
	config ...common.VerifyConfig,
) (*MaryBlock, error) {
	var cfg common.VerifyConfig
	if len(config) > 0 {
		cfg = config[0]
	}
	// Default: validation enabled (SkipBodyHashValidation = false)

	var maryBlock MaryBlock
	if _, err := cbor.Decode(data, &maryBlock); err != nil {
		return nil, fmt.Errorf("decode Mary block error: %w", err)
	}

	// Validate body hash during parsing if not skipped
	if !cfg.SkipBodyHashValidation {
		if maryBlock.BlockHeader == nil {
			return nil, errors.New("mary block header is nil")
		}
		if err := common.ValidateBlockBodyHash(
			data,
			maryBlock.BlockHeader.BlockBodyHash(),
			EraNameMary,
			4, // Mary has 4 elements: header, txs, witnesses, aux
		); err != nil {
			return nil, err
		}
	}

	return &maryBlock, nil
}

func NewMaryBlockHeaderFromCbor(data []byte) (*MaryBlockHeader, error) {
	var maryBlockHeader MaryBlockHeader
	if _, err := cbor.Decode(data, &maryBlockHeader); err != nil {
		return nil, fmt.Errorf("decode Mary block header error: %w", err)
	}
	return &maryBlockHeader, nil
}

func NewMaryTransactionBodyFromCbor(data []byte) (*MaryTransactionBody, error) {
	var maryTx MaryTransactionBody
	if _, err := cbor.Decode(data, &maryTx); err != nil {
		return nil, fmt.Errorf("decode Mary transaction body error: %w", err)
	}
	return &maryTx, nil
}

func NewMaryTransactionFromCbor(data []byte) (*MaryTransaction, error) {
	var maryTx MaryTransaction
	if _, err := cbor.Decode(data, &maryTx); err != nil {
		return nil, fmt.Errorf("decode Mary transaction error: %w", err)
	}
	return &maryTx, nil
}

func NewMaryTransactionOutputFromCbor(
	data []byte,
) (*MaryTransactionOutput, error) {
	var maryTxOutput MaryTransactionOutput
	if _, err := cbor.Decode(data, &maryTxOutput); err != nil {
		return nil, fmt.Errorf("decode Mary transaction output error: %w", err)
	}
	return &maryTxOutput, nil
}<|MERGE_RESOLUTION|>--- conflicted
+++ resolved
@@ -352,15 +352,11 @@
 	return t.RawAuxData
 }
 
-<<<<<<< HEAD
-func (*MaryTransaction) Type() int {
-=======
 func (t *MaryTransaction) AuxiliaryData() common.AuxiliaryData {
 	return t.auxData
 }
 
-func (MaryTransaction) Type() int {
->>>>>>> 55981757
+func (*MaryTransaction) Type() int {
 	return TxTypeMary
 }
 
